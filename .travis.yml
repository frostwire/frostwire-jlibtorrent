language: cpp
dist: xenial

matrix:
  include:
    - env: os_build=android os_arch=arm android_api=19    
    - env: os_build=windows os_arch=x86_64

branches:
  only:
    - master

before_install:
# boost: download and bootstrap
  - wget -nv -O boost.zip https://dl.bintray.com/boostorg/release/1.70.0/source/boost_1_70_0.zip
  - unzip -qq boost.zip
  - cd boost_1_70_0
  - ./bootstrap.sh
  - cd ..
  - export BOOST_ROOT=$PWD/boost_1_70_0

# openssl: download
  - wget -nv -O openssl.tar.gz https://www.openssl.org/source/openssl-1.1.1b.tar.gz
  - tar xzf openssl.tar.gz
  - export OPENSSL_SOURCE=$PWD/openssl-1.1.1b
  # fix source code
  # this one avoid GDI dependency in windows
  - if [ $os_build == "windows" ]; then
      sed -i 's/if defined(_WIN32_WINNT) && _WIN32_WINNT>=0x0333/if 0/g' $OPENSSL_SOURCE/crypto/cryptlib.c;
      sed -i 's/MessageBox.*//g' $OPENSSL_SOURCE/crypto/cryptlib.c;
    fi

# libtorrent: download and checkout revision
  - git clone https://github.com/sweethaw/libtorrent
  - cd libtorrent
<<<<<<< HEAD
  - git checkout 7002868e30227e386f1a460462d7113cbf6eeaa3
=======
  - git checkout 02c9e2f7ff23c5b4e55c503fd804e6bce629acb3
>>>>>>> de63d8a5
  - cd ..
  - export LIBTORRENT_ROOT=$PWD/libtorrent

# android ndk: download and create toolchain
  - if [ $os_build == "android" ]; then
      wget -nv -O android-ndk.zip https://dl.google.com/android/repository/android-ndk-r19c-linux-x86_64.zip;
      echo "Extracting NDK...wait";
      unzip -qq android-ndk.zip;
      export NDK=$PWD/android-ndk-r19c;
      $NDK/build/tools/make_standalone_toolchain.py --arch $os_arch --api $android_api --stl libc++ --install-dir android-toolchain;
      export ANDROID_TOOLCHAIN=$PWD/android-toolchain;
    fi

  - if [[ $os_build == "linux" || $os_build == "windows" ]]; then
      sudo apt-get install -qq g++-5;
    fi

  - if [[ $os_build == "linux" && $os_arch == "x86" ]]; then
      sudo apt-get install -qq libc6-dev-i386;
      sudo apt-get install -qq lib32gcc-5-dev;
      sudo apt-get install -qq lib32stdc++-5-dev;
      sudo ln -s /usr/include/asm-generic /usr/include/asm;
    fi

# linux cross compilation tools for windows development
  # remove files related to libwinpthread dll
  - if [[ $os_build == "windows" && $os_arch == "x86" ]]; then
       sudo apt-get install -qq g++-mingw-w64-i686;
    fi

  - if [[ $os_build == "windows" && $os_arch == "x86_64" ]]; then
       sudo apt-get install -qq g++-mingw-w64-x86-64;
    fi

# install gradle in macOS to run the unit tests
  - if [ $os_build == "macosx" ]; then
      brew update > /dev/null && brew install gradle;
    fi

# openssl
  - 'export OPENSSL_NO_OPTS="no-afalgeng no-async no-autoalginit no-autoerrinit
      no-capieng no-cms no-comp no-deprecated no-dgram no-dso no-dtls
      no-dynamic-engine no-egd no-engine no-err no-filenames no-gost no-hw
      no-makedepend no-multiblock no-nextprotoneg no-posix-io no-psk
      no-rdrand no-sctp no-shared no-sock no-srp no-srtp no-static-engine
      no-stdio no-threads no-ui-console no-zlib no-zlib-dynamic
      -fno-strict-aliasing -fvisibility=hidden -Os"'
  # android-arm
  - if [[ $os_build == "android" && $os_arch == "arm" ]]; then
      export CC=$ANDROID_TOOLCHAIN/bin/arm-linux-androideabi-clang;
      export run_openssl_configure="./Configure linux-armv4 ${OPENSSL_NO_OPTS} -march=armv7-a -mfpu=neon -fPIC --prefix=$OPENSSL_SOURCE/../openssl";
    fi
  # android-arm64
  - if [[ $os_build == "android" && $os_arch == "arm64" ]]; then
      export CC=$ANDROID_TOOLCHAIN/bin/aarch64-linux-android-clang;
      export run_openssl_configure="./Configure linux-aarch64 ${OPENSSL_NO_OPTS} -march=armv8-a+crypto -fPIC --prefix=$OPENSSL_SOURCE/../openssl";
    fi
  # android-x86
  - if [[ $os_build == "android" && $os_arch == "x86" ]]; then
      export CC=$ANDROID_TOOLCHAIN/bin/i686-linux-android-clang;
      export run_openssl_configure="./Configure linux-elf ${OPENSSL_NO_OPTS} -fPIC -mstackrealign --prefix=$OPENSSL_SOURCE/../openssl";
    fi
  # android-x86_64
  - if [[ $os_build == "android" && $os_arch == "x86_64" ]]; then
      export CC=$ANDROID_TOOLCHAIN/bin/x86_64-linux-android-clang;
      export run_openssl_configure="./Configure linux-x86_64 ${OPENSSL_NO_OPTS} -fPIC --prefix=$OPENSSL_SOURCE/../openssl";
    fi
  # linux-x86
  - if [[ $os_build == "linux" && $os_arch == "x86" ]]; then
      export CC=gcc-5;
      export run_openssl_configure="./Configure linux-elf ${OPENSSL_NO_OPTS} -fPIC -m32 --prefix=$OPENSSL_SOURCE/../openssl";
    fi
  # linux-x86_64
  - if [[ $os_build == "linux" && $os_arch == "x86_64" ]]; then
      export CC=gcc-5;
      export run_openssl_configure="./Configure linux-x86_64 ${OPENSSL_NO_OPTS} -fPIC --prefix=$OPENSSL_SOURCE/../openssl";
    fi
  # windows-x86
  - if [[ $os_build == "windows" && $os_arch == "x86" ]]; then
      export CC=i686-w64-mingw32-gcc-posix;
      export run_openssl_configure="./Configure mingw ${OPENSSL_NO_OPTS} --prefix=$OPENSSL_SOURCE/../openssl";
    fi
  # windows-x86_64
  - if [[ $os_build == "windows" && $os_arch == "x86_64" ]]; then
      export CC=x86_64-w64-mingw32-gcc-posix;
      export run_openssl_configure="./Configure mingw64 ${OPENSSL_NO_OPTS} --prefix=$OPENSSL_SOURCE/../openssl";
    fi
  # macosx
  - if [ $os_build == "macosx" ]; then
      export run_openssl_configure="./Configure darwin64-x86_64-cc ${OPENSSL_NO_OPTS} --prefix=$OPENSSL_SOURCE/../openssl";
    fi

# jlibtorrent
  # android-arm
  - if [[ $os_build == "android" && $os_arch == "arm" ]]; then
      export run_bjam="${BOOST_ROOT}/b2 --user-config=config/android-arm-config.jam variant=release toolset=clang-linux-arm target-os=android location=bin/release/android/armeabi-v7a";
      export run_objcopy="${ANDROID_TOOLCHAIN}/bin/arm-linux-androideabi-objcopy --only-keep-debug bin/release/android/armeabi-v7a/libjlibtorrent.so bin/release/android/armeabi-v7a/libjlibtorrent.so.debug";
      export run_strip="${ANDROID_TOOLCHAIN}/bin/arm-linux-androideabi-strip --strip-unneeded -x -g bin/release/android/armeabi-v7a/libjlibtorrent.so";
      export run_readelf="${ANDROID_TOOLCHAIN}/bin/arm-linux-androideabi-readelf -d bin/release/android/armeabi-v7a/libjlibtorrent.so";
      export PATH=$ANDROID_TOOLCHAIN/arm-linux-androideabi/bin:$PATH;
      sed -i 's/RANLIB = ranlib/RANLIB = "${ANDROID_TOOLCHAIN}\/bin\/arm-linux-androideabi-ranlib"/g' ${BOOST_ROOT}/tools/build/src/tools/gcc.jam;
    fi
  # android-arm64
  - if [[ $os_build == "android" && $os_arch == "arm64" ]]; then
      export run_bjam="${BOOST_ROOT}/b2 --user-config=config/android-arm64-config.jam variant=release toolset=clang-arm64 target-os=android location=bin/release/android/arm64-v8a";
      export run_objcopy="${ANDROID_TOOLCHAIN}/bin/aarch64-linux-android-objcopy --only-keep-debug bin/release/android/arm64-v8a/libjlibtorrent.so bin/release/android/arm64-v8a/libjlibtorrent.so.debug";
      export run_strip="${ANDROID_TOOLCHAIN}/bin/aarch64-linux-android-strip --strip-unneeded -x bin/release/android/arm64-v8a/libjlibtorrent.so";
      export run_readelf="${ANDROID_TOOLCHAIN}/bin/aarch64-linux-android-readelf -d bin/release/android/arm64-v8a/libjlibtorrent.so";
      export PATH=$ANDROID_TOOLCHAIN/aarch64-linux-android/bin:$PATH;
      sed -i 's/RANLIB = ranlib/RANLIB = "${ANDROID_TOOLCHAIN}\/bin\/aarch64-linux-android-ranlib"/g' ${BOOST_ROOT}/tools/build/src/tools/gcc.jam;
    fi
  # android-x86
  - if [[ $os_build == "android" && $os_arch == "x86" ]]; then
      export run_bjam="${BOOST_ROOT}/b2 --user-config=config/android-x86-config.jam variant=release toolset=clang-x86 target-os=android location=bin/release/android/x86";
      export run_objcopy="${ANDROID_TOOLCHAIN}/bin/i686-linux-android-objcopy --only-keep-debug bin/release/android/x86/libjlibtorrent.so bin/release/android/x86/libjlibtorrent.so.debug";
      export run_strip="${ANDROID_TOOLCHAIN}/bin/i686-linux-android-strip --strip-unneeded -x -g bin/release/android/x86/libjlibtorrent.so";
      export run_readelf="${ANDROID_TOOLCHAIN}/bin/i686-linux-android-readelf -d bin/release/android/x86/libjlibtorrent.so";
      export PATH=$ANDROID_TOOLCHAIN/i686-linux-android/bin:$PATH;
      sed -i 's/RANLIB = ranlib/RANLIB = "${ANDROID_TOOLCHAIN}\/bin\/i686-linux-android-ranlib"/g' ${BOOST_ROOT}/tools/build/src/tools/gcc.jam;
    fi
  # android-x86_64
  - if [[ $os_build == "android" && $os_arch == "x86_64" ]]; then
      export run_bjam="${BOOST_ROOT}/b2 --user-config=config/android-x86_64-config.jam variant=release toolset=clang-x86_64 target-os=android location=bin/release/android/x86_64";
      export run_objcopy="${ANDROID_TOOLCHAIN}/bin/x86_64-linux-android-objcopy --only-keep-debug bin/release/android/x86_64/libjlibtorrent.so bin/release/android/x86_64/libjlibtorrent.so.debug";
      export run_strip="${ANDROID_TOOLCHAIN}/bin/x86_64-linux-android-strip --strip-unneeded -x bin/release/android/x86_64/libjlibtorrent.so";
      export run_readelf="${ANDROID_TOOLCHAIN}/bin/x86_64-linux-android-readelf -d bin/release/android/x86_64/libjlibtorrent.so";
      export PATH=$ANDROID_TOOLCHAIN/x86_64-linux-android/bin:$PATH;
      sed -i 's/RANLIB = ranlib/RANLIB = "${ANDROID_TOOLCHAIN}\/bin\/x86_64-linux-android-ranlib"/g' ${BOOST_ROOT}/tools/build/src/tools/gcc.jam;
    fi
  # linux-x86
  - if [[ $os_build == "linux" && $os_arch == "x86" ]]; then
      export run_bjam="${BOOST_ROOT}/b2 --user-config=config/linux-x86-config.jam variant=release toolset=gcc-x86 target-os=linux location=bin/release/linux/x86";
      export run_objcopy="objcopy --only-keep-debug bin/release/linux/x86/libjlibtorrent.so bin/release/linux/x86/libjlibtorrent.so.debug";
      export run_strip="strip --strip-unneeded -x bin/release/linux/x86/libjlibtorrent.so";
      export run_readelf="readelf -d bin/release/linux/x86/libjlibtorrent.so";
    fi
  # linux-x86_64
  - if [[ $os_build == "linux" && $os_arch == "x86_64" ]]; then
      export run_bjam="${BOOST_ROOT}/b2 --user-config=config/linux-x86_64-config.jam variant=release toolset=gcc-x86_64 target-os=linux location=bin/release/linux/x86_64";
      export run_objcopy="objcopy --only-keep-debug bin/release/linux/x86_64/libjlibtorrent.so bin/release/linux/x86_64/libjlibtorrent.so.debug";
      export run_strip="strip --strip-unneeded -x bin/release/linux/x86_64/libjlibtorrent.so";
      export run_readelf="readelf -d bin/release/linux/x86_64/libjlibtorrent.so";
    fi
  # windows-x86
  - if [[ $os_build == "windows" && $os_arch == "x86" ]]; then
      sed -i 's/ JNICALL Java_com_frostwire/ JNICALL _Java_com_frostwire/g' swig/libtorrent_jni.cpp;
      export run_bjam="${BOOST_ROOT}/b2 --user-config=config/windows-x86-config.jam variant=release toolset=gcc-x86 target-os=windows location=bin/release/windows/x86";
      export run_strip="i686-w64-mingw32-strip --strip-unneeded -x bin/release/windows/x86/libjlibtorrent.dll";
      export run_readelf="eval objdump -p bin/release/windows/x86/jlibtorrent.dll | grep DLL";
    fi
  # windows-x86_64
  - if [[ $os_build == "windows" && $os_arch == "x86_64" ]]; then
      export run_bjam="${BOOST_ROOT}/b2 --user-config=config/windows-x86_64-config.jam variant=release toolset=gcc-x86_64 target-os=windows location=bin/release/windows/x86_64";
      export run_strip="x86_64-w64-mingw32-strip --strip-unneeded -x bin/release/windows/x86_64/libjlibtorrent.dll";
      export run_readelf="eval objdump -p bin/release/windows/x86_64/jlibtorrent.dll | grep DLL";
    fi
  # macosx
  - if [ $os_build == "macosx" ]; then
      export run_bjam="${BOOST_ROOT}/b2 --user-config=config/macosx-x86_64-config.jam variant=release toolset=darwin-x86_64 target-os=darwin location=bin/release/macosx/x86_64";
      export run_strip="strip -S -x bin/release/macosx/x86_64/libjlibtorrent.dylib";
      export run_readelf="otool -L bin/release/macosx/x86_64/libjlibtorrent.dylib";
    fi

script:

  - cd $OPENSSL_SOURCE
  - $run_openssl_configure
  - echo "Compiling openssl...(remove &> /dev/null to see output)"
  - make #&> /dev/null
  - make install_sw &> /dev/null
  - cd ..
  - export OPENSSL_ROOT=$PWD/openssl

  - cd swig
  - $run_bjam
  - $run_objcopy
  - $run_strip
  - if [[ $os_build == "windows" && $os_arch == "x86" ]]; then
      mv bin/release/windows/x86/libjlibtorrent.dll bin/release/windows/x86/jlibtorrent.dll;
    fi
  - if [[ $os_build == "windows" && $os_arch == "x86_64" ]]; then
      mv bin/release/windows/x86_64/libjlibtorrent.dll bin/release/windows/x86_64/jlibtorrent.dll;
    fi
  - if [ $os_build == "macosx" ]; then
      cd ..;
      cp swig/bin/release/macosx/x86_64/libjlibtorrent.dylib .;
      gradle test;
      cd swig;
    fi
  - $run_readelf
  - cd ..

before_deploy:  
  - cd swig/bin
  - find . -type f | egrep -v '.*\.so$|.*\.dll$|.*\.dylib$|.*\.debug$' | xargs rm
  - find . -empty -type d | xargs rm -r
  - cd ../..

deploy:
  provider: releases
  api_key: $MY_API_KEY
  file: 
    - swig/bin/release/android/**/*.so    
    - swig/bin/release/windows/**/*.dll
  file_glob: true
  skip_cleanup: true
  on:
    all_branches: true<|MERGE_RESOLUTION|>--- conflicted
+++ resolved
@@ -33,11 +33,7 @@
 # libtorrent: download and checkout revision
   - git clone https://github.com/sweethaw/libtorrent
   - cd libtorrent
-<<<<<<< HEAD
-  - git checkout 7002868e30227e386f1a460462d7113cbf6eeaa3
-=======
-  - git checkout 02c9e2f7ff23c5b4e55c503fd804e6bce629acb3
->>>>>>> de63d8a5
+  - git checkout e9e815c98ef1828fc5de304e412d455fd69cf35b
   - cd ..
   - export LIBTORRENT_ROOT=$PWD/libtorrent
 
